--- conflicted
+++ resolved
@@ -13,11 +13,7 @@
 
     steps:
       - name: Checkout
-<<<<<<< HEAD
         uses: actions/checkout@v5.0.0
-=======
-        uses: actions/checkout@v4.3.0
->>>>>>> 577be5bb
 
       - name: Validate Renovate JSON
         run: jq type renovate.json
