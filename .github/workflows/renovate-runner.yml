--- conflicted
+++ resolved
@@ -36,11 +36,7 @@
           RENOVATE_GIT_AUTHOR: "hobbyfarm-renovate <123456789+hobbyfarm-renovate[bot]@users.noreply.github.com>"
           # Use GitHub API to create commits (this allows for signed commits from GitHub App)
           RENOVATE_PLATFORM_COMMIT: "true"
-<<<<<<< HEAD
         uses: renovatebot/github-action@v43.0.2
-=======
-        uses: renovatebot/github-action@v41.0.18
->>>>>>> fe0859d7
         with:
           configurationFile: 'renovate.json'
           token: ${{ steps.app-token.outputs.token }}
